--- conflicted
+++ resolved
@@ -7,7 +7,6 @@
 
 <!-- towncrier release notes start -->
 
-<<<<<<< HEAD
 ## 0.1.0-beta (2025-06-05)
 
 ### Improvements
@@ -17,11 +16,7 @@
 
 ## 0.1.10-dev (2025-06-09)
 
-=======
-## 0.1.10-dev (2025-06-09)
 
-
->>>>>>> 2831a515
 ### Improvements
 
 - Bumped ocean version to ^0.24.6
